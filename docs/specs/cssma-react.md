# CSSMA React Package Specification

## Overview

The `cssma-react` package provides React-specific hooks and components for dynamic CSS processing using the cssma library. It enables real-time Tailwind CSS class processing with optimized performance through hybrid static/dynamic style generation and runtime optimization features.

## Package Structure

```
packages/cssma-react/
├── src/
│   ├── hooks.ts          # React hooks for CSS processing
│   ├── NodeRenderer.tsx  # React component for NodeData rendering
│   └── index.ts          # Main exports
├── dist/                 # Built output
├── package.json
├── tsconfig.json
└── vite.config.ts        # Vite build configuration
```

## Core Hooks

### `useCssmaRuntime(styles: string, options?)`

**NEW**: Optimized hook for dynamic CSS class processing with runtime filtering and optimization for sites with existing Tailwind CSS.

**Parameters:**
- `styles` (string): Tailwind CSS classes to process
- `options` (object, optional): Configuration options
  - `includeStandard` (boolean): Generate all classes including standard ones (default: false - runtime only)
  - `filter` (function): Custom filter function to determine which classes to process

**Returns:**
```typescript
{
  className: string;        // Generated class name for element (only runtime-needed classes)
  skippedClasses: string[]; // Standard classes that were skipped
  styleContent: string;     // CSS content to inject (only for runtime classes)
  hash: string;            // Unique hash for this style combination
}
```

**Example:**
```tsx
import { useCssmaRuntime } from 'cssma-react';

function MyComponent() {
  // Default: Only generate runtime-needed styles, skip standard Tailwind classes
  const { className, skippedClasses, styleContent } = useCssmaRuntime(
    'flex justify-center p-4 w-[400px] bg-gradient-to-r from-blue-500 to-purple-600'
  );
  
  // CSS size optimization: skippedClasses = ['flex', 'justify-center', 'p-4']
  // Only generates CSS for: w-[400px] bg-gradient-to-r from-blue-500 to-purple-600
  
  return (
    <>
      <style>{styleContent}</style>
      <div className={`${skippedClasses.join(' ')} ${className}`}>
        Optimized for existing Tailwind sites
      </div>
    </>
  );
}

// Include all classes
function ComponentWithAllStyles() {
  const { className, styleContent } = useCssmaRuntime(
    'w-[400px] bg-blue-500 hover:bg-blue-600',
    { includeStandard: true }
  );
  
  return (
    <>
      <style>{styleContent}</style>
      <div className={className}>All classes generated</div>
    </>
  );
}

// Custom filtering
function ComponentWithCustomFilter() {
  const { className, styleContent } = useCssmaRuntime(
    'w-full h-64 bg-gradient-to-r from-blue-500',
    { 
      filter: (cls) => cls.includes('gradient') || cls.startsWith('w-[') 
    }
  );
  
  return (
    <>
      <style>{styleContent}</style>
      <div className={className}>Custom filtered styles</div>
    </>
  );
}
<<<<<<< HEAD
=======
```
>>>>>>> aa3f5f43

### `useCssma(styles: string)`

Main hook for dynamic CSS class processing with caching and optimization.

**Parameters:**
- `styles` (string): Tailwind CSS classes to process

**Returns:**
```typescript
{
  className: string;        // Generated class name for element
  staticClassName: string;  // Static portion of classes
  dynamicClassName: string; // Dynamic portion of classes
  styleContent: string;     // CSS content to inject
  hash: string;            // Unique hash for this style combination
}
```

**Example:**
```tsx
import { useCssma } from 'cssma-react';

function MyComponent() {
  const { className, styleContent } = useCssma('w-[400px] bg-blue-500 hover:bg-blue-600');
  
  return (
    <>
      <style>{styleContent}</style>
      <div className={className}>
        Dynamically styled content
      </div>
    </>
  );
}
```

### `useCssmaMultiple(classGroups: string[])`

Processes multiple class groups for complex components with multiple styled elements.

**Parameters:**
- `classGroups` (string[]): Array of Tailwind CSS class strings

**Returns:**
```typescript
Array<{
  className: string;
  staticClassName: string;
  dynamicClassName: string;
  styleContent: string;
  hash: string;
}>
```

**Example:**
```tsx
import { useCssmaMultiple } from 'cssma-react';

function ComplexComponent() {
  const [containerStyles, headerStyles, contentStyles] = useCssmaMultiple([
    'w-full h-screen bg-gray-100',
    'text-2xl font-bold text-gray-800 mb-4',
    'p-6 bg-white rounded-lg shadow-md'
  ]);
  
  return (
    <>
      <style>
        {containerStyles.styleContent}
        {headerStyles.styleContent}
        {contentStyles.styleContent}
      </style>
      <div className={containerStyles.className}>
        <h1 className={headerStyles.className}>Header</h1>
        <div className={contentStyles.className}>Content</div>
      </div>
    </>
  );
}
```

### Legacy Compatibility Hooks

#### `useTailwind(tailwindClasses: string)` (Deprecated)
#### `useDynamicTailwind(tailwindClasses: string)` (Deprecated)

These hooks are aliases for `useCssma` and are maintained for backward compatibility.

## Components

### `NodeRenderer`

React component for rendering NodeData structures with dynamic styling and runtime optimization.

**Props:**
```typescript
interface NodeRendererProps {
  data: NodeData;                    // Node data structure
  className?: string;                // Additional CSS classes
  style?: React.CSSProperties;       // Additional inline styles
  /** CSS generation options */
  cssOptions?: {
    /** Generate all classes including standard ones (default: false - runtime only) */
    includeStandard?: boolean;
    /** Custom filter function to determine which classes to process */
    filter?: (className: string) => boolean;
  };
}
```

**NodeData Interface:**
```typescript
interface NodeData {
  type: string;                      // Node type (FRAME, TEXT, etc.)
  name?: string;                     // Node name
  styles?: string;                   // Tailwind CSS classes
  text?: string;                     // Text content (for TEXT nodes)
  children?: NodeData[];             // Child nodes
  props?: Record<string, any>;       // Additional properties
}
```

**Example:**
```tsx
import { NodeRenderer } from 'cssma-react';

const nodeData = {
  type: 'FRAME',
  name: 'Container',
  styles: 'w-full h-64 bg-gradient-to-r from-blue-500 to-purple-600',
  children: [
    {
      type: 'TEXT',
      text: 'Dynamic Content',
      styles: 'text-white text-xl font-bold'
    }
  ]
};

function App() {
  // Default: Runtime optimization (skip standard classes)
  return <NodeRenderer data={nodeData} />;
}

function AppWithAllStyles() {
  // Include all classes
  return (
    <NodeRenderer 
      data={nodeData} 
      cssOptions={{ includeStandard: true }}
    />
  );
}

function AppWithCustomFilter() {
  // Custom filtering for gradient classes only
  return (
    <NodeRenderer 
      data={nodeData} 
      cssOptions={{ 
        filter: (className) => className.includes('gradient') 
      }}
    />
  );
}
```

## Performance Features

### Runtime Optimization
- **Smart Class Filtering**: Automatically detects and skips standard Tailwind classes
- **CSS Size Reduction**: Up to 36% smaller CSS when skipping standard classes
- **Existing Site Optimization**: Perfect for sites with existing Tailwind CSS
- **Custom Filtering**: Fine-grained control over which classes to process

### Automatic Caching
- Styles are automatically cached to prevent reprocessing
- Hash-based deduplication ensures identical styles share resources
- LRU cache management for memory efficiency

### Style Injection Optimization
- Debounced DOM updates to prevent excessive reflows
- Automatic cleanup of unused styles
- Minimal CSS generation for better performance

### Development Mode
- Enhanced error messages and warnings
- Style processing performance metrics
- Cache hit/miss statistics
- **Skipped Classes Logging**: Console logs for development debugging

## Build Configuration

The package uses Vite for building with the following optimizations:

### External Dependencies
- `react` and `react-dom` are marked as external
- `cssma` and `cssma/dynamic` are treated as peer dependencies
- Prevents bundling of dependencies in the output

### Output Formats
- **ES Modules** (`index.mjs`): For modern bundlers
- **CommonJS** (`index.js`): For Node.js compatibility
- **TypeScript Declarations** (`index.d.ts`): For type safety

### Vite Configuration
```typescript
export default defineConfig({
  plugins: [
    react(),
    dts({
      insertTypesEntry: true,
      exclude: ['**/*.test.*', '**/*.spec.*'],
      staticImport: true
    })
  ],
  build: {
    lib: {
      entry: resolve(__dirname, 'src/index.ts'),
      name: 'CssmaReact',
      formats: ['es', 'cjs']
    },
    rollupOptions: {
      external: ['react', 'react-dom', 'cssma', 'cssma/dynamic']
    }
  }
});
```

## Installation & Usage

### Installation
```bash
npm install cssma-react cssma react react-dom
# or
pnpm add cssma-react cssma react react-dom
```

### Basic Setup with Runtime Optimization
```tsx
import React from 'react';
import { useCssmaRuntime } from 'cssma-react';

function App() {
  // Only generates CSS for runtime-needed classes
  const { className, skippedClasses, styleContent } = useCssmaRuntime(
    'flex items-center justify-center w-full h-screen bg-gradient-to-r from-blue-500 to-purple-600'
  );
  
  return (
    <>
      <style>{styleContent}</style>
      <div className={`${skippedClasses.join(' ')} ${className}`}>
        <h1>Optimized CSSMA React!</h1>
      </div>
    </>
  );
}

export default App;
```

### Traditional Setup
```tsx
import React from 'react';
import { useCssma } from 'cssma-react';

function App() {
  const { className, styleContent } = useCssma('w-full h-screen bg-blue-500 flex items-center justify-center');
  
  return (
    <>
      <style>{styleContent}</style>
      <div className={className}>
        <h1>Hello CSSMA React!</h1>
      </div>
    </>
  );
}

export default App;
```

## TypeScript Support

Full TypeScript support with comprehensive type definitions:

```typescript
import { useCssmaRuntime, useCssma, NodeRenderer, NodeData } from 'cssma-react';

// New runtime hook with full type inference
const styles = useCssmaRuntime('w-full bg-blue-500', { 
  includeStandard: false,
  filter: (cls) => cls.startsWith('w-[')
}); // Fully typed return

// Traditional hook with full type inference
const traditionalStyles = useCssma('w-full bg-blue-500'); // Fully typed return

// Component with typed props
const data: NodeData = {
  type: 'FRAME',
  styles: 'w-full h-64'
};

<NodeRenderer 
  data={data} 
  cssOptions={{ includeStandard: false }}
/>
```

## Error Handling

### Development Warnings
- Invalid Tailwind classes trigger console warnings
- Performance bottlenecks are highlighted
- Missing dependencies are detected
- **Skipped classes are logged for debugging**

### Production Behavior
- Graceful fallbacks for invalid styles
- Silent error handling to prevent crashes
- Minimal performance impact

## Testing

### Unit Testing
```typescript
import { renderHook } from '@testing-library/react';
import { useCssmaRuntime, useCssma } from 'cssma-react';

test('useCssmaRuntime skips standard classes', () => {
  const { result } = renderHook(() => 
    useCssmaRuntime('flex justify-center w-[400px] bg-gradient-to-r')
  );
  
  expect(result.current.skippedClasses).toEqual(['flex', 'justify-center']);
  expect(result.current.styleContent).toContain('width: 400px');
  expect(result.current.styleContent).toContain('background: linear-gradient');
});

test('useCssma processes all classes', () => {
  const { result } = renderHook(() => useCssma('w-full bg-blue-500'));
  
  expect(result.current.styleContent).toContain('width: 100%');
  expect(result.current.styleContent).toContain('background-color: rgb(59, 130, 246)');
  expect(result.current.className).toMatch(/^cssma-[a-f0-9]+$/);
});
```

### Integration Testing
```tsx
import { render } from '@testing-library/react';
import { NodeRenderer } from 'cssma-react';

test('NodeRenderer renders with runtime optimization', () => {
  const data = {
    type: 'FRAME',
    styles: 'flex justify-center w-[400px] h-[300px] bg-red-500',
    text: 'Test Content'
  };
  
  const { container } = render(<NodeRenderer data={data} />);
  const element = container.firstChild as HTMLElement;
  
  expect(element).toHaveStyle('width: 400px');
  expect(element).toHaveStyle('height: 300px');
  expect(element).toHaveClass('flex', 'justify-center');
});
```

## Migration Guide

### From cssma Core
```typescript
// Before: Using cssma directly
import { generateHybridStyles, injectDynamicStyle } from 'cssma';

const styles = await generateHybridStyles('w-full bg-blue-500');
injectDynamicStyle('my-element', styles.dynamicStyles);

// After: Using cssma-react with runtime optimization
import { useCssmaRuntime } from 'cssma-react';

function Component() {
  const { className, skippedClasses, styleContent } = useCssmaRuntime('w-full bg-blue-500');
  return (
    <>
      <style>{styleContent}</style>
      <div className={`${skippedClasses.join(' ')} ${className}`}>Content</div>
    </>
  );
}
```

### Upgrading to Runtime Optimization
```typescript
// Before: Using useCssma
import { useCssma } from 'cssma-react';

function Component() {
  const { className, styleContent } = useCssma('flex justify-center w-[400px] bg-gradient-to-r');
  return (
    <>
      <style>{styleContent}</style>
      <div className={className}>Content</div>
    </>
  );
}

// After: Using useCssmaRuntime for optimization
import { useCssmaRuntime } from 'cssma-react';

function Component() {
  const { className, skippedClasses, styleContent } = useCssmaRuntime('flex justify-center w-[400px] bg-gradient-to-r');
  return (
    <>
      <style>{styleContent}</style>
      <div className={`${skippedClasses.join(' ')} ${className}`}>Content</div>
    </>
  );
}
```

## Best Practices

1. **Use Runtime Optimization**: Prefer `useCssmaRuntime` for sites with existing Tailwind CSS
2. **Leverage Skipped Classes**: Combine skipped classes with generated classes for optimal performance
3. **Custom Filtering**: Use custom filters for specific optimization scenarios
4. **Reuse Style Combinations**: Cache benefits from consistent class usage
5. **Batch Style Updates**: Group related styles in single hook calls
6. **Component Composition**: Break complex styles into smaller components
7. **Performance Monitoring**: Monitor style processing in development

## Performance Metrics

### CSS Size Optimization
- **Standard Site**: Up to 36% smaller CSS when skipping standard classes
- **Runtime Classes Only**: Generates CSS only for classes not in standard Tailwind
- **Memory Efficiency**: Reduced style injection and caching overhead

### Development Logging
```
NodeRenderer [FRAME]: Skipped standard classes: ['flex', 'justify-center', 'p-4']
NodeRenderer [TEXT]: Skipped standard classes: ['text-white', 'font-bold']
```

## Roadmap

### Planned Features
- **Automatic Tailwind Detection**: Auto-detect existing Tailwind CSS files
- **Build-time Optimization**: Pre-analyze and optimize at build time
- **Style Preloading**: Preload common style combinations
- **SSR Optimization**: Enhanced server-side rendering support
- **DevTools Integration**: Browser extension for debugging
- **Theme Integration**: Better integration with design systems
- **Performance Analytics**: Built-in performance monitoring<|MERGE_RESOLUTION|>--- conflicted
+++ resolved
@@ -94,10 +94,6 @@
     </>
   );
 }
-<<<<<<< HEAD
-=======
-```
->>>>>>> aa3f5f43
 
 ### `useCssma(styles: string)`
 
